var model = require('./model.js');
var comm = require('./comm.js');
var io = require('socket.io-client');
require('../app/browser/js/SimpleBoardUI.js');
require('./rules/rule.js');
require('./rules/RuleBgCasual.js');
require('./rules/RuleBgGulbara.js');

/**
 * Backgammon client
 * @constructor
 * @param {Object} config - Configuration object
 * @param {string} config.containerID - ID of HTML container tag (defaults to 'backgammon')
 * @param {string} config.boardID - ID of board tag (defaults to 'board')
 * @param {string} config.rulePath - path to rules directory, relative to lib directory (defaults to './rules/')
 * @param {string} config.boardUI - board UI filename, relative to project root (defaults to '../app/browser/js/SimpleBoardUI.js')
 */
function Client(config) {

  /**
   * Client's socket object
   * @type {Socket}
   */
  this._socket = null;
  
  /**
   * Counter used to generate unique sequence number for messages in client's session
   * @type {number}
   */
  this._clientMsgSeq = 0;
  
  /**
   * Map of callback functions to be executed after server replies to a message
   * @type {Object}
   */
  this._callbackList = {};
  
  /**
   * Dictionary of arrays, containing subscriptions for reception of messages by id/type.
   * The key of the dictionary is the message ID.
   * The value of the dictionary is an array with callback functions to execute when message is received.
   * @type {{Array}}
   */
  this._msgSubscriptions = {};  

  /**
   * Client's player object
   * @type {Player}
   */
  this.player = null;

  /**
   * Other player object
   * @type {Player}
   */
  this.otherPlayer = null;
  
  /**
   * Current match
   * @type {Match}
   */
  this.match = null;

  /**
   * Rule used in current match
   * @type {Rule}
   */
  this.rule = null;

  /**
   * Default client configuration
   * @type {{containerID: string, boardID: string, rulePath: string, boardUI: string}}
   */
  this.config = {
    'containerID': 'backgammon',
    'boardID': 'board',
    'rulePath': './rules/',
    'boardUI': '../app/browser/js/SimpleBoardUI.js'
  };

  /**
   * Initialize client
   * @param {Object} config - Configuration object
   * @param {string} config.containerID - ID of HTML container tag (defaults to 'backgammon')
   * @param {string} config.boardID - ID of board tag (defaults to 'board')
   * @param {string} config.rulePath - path to rules directory, relative to lib directory (defaults to './rules/')
   * @param {string} config.boardUI - board UI filename, relative to project root (defaults to '../app/browser/js/SimpleBoardUI.js')
   */
  this.init = function (config) {
    for (var attrname in config) { this.config[attrname] = config[attrname]; }

    var boardUIClass = require(this.config.boardUI);
    this.boardUI = new boardUIClass(this);
    this.boardUI.init();

    this._openSocket();
  };

  /**
   * Prepare socket and attach message handlers
   */
  this._openSocket = function () {
    var self = this;

<<<<<<< HEAD
    this._socket = io.connect("http://bg-quasoft.rhcloud.com:8000", {'force new connection': true});
=======
    var serverURL = this.config.serverURL;
    if (!serverURL) {
      serverURL = window.location.host;
    }
    this._socket = io.connect(serverURL, {'force new connection': true});
>>>>>>> 79676b3d

    this._socket.on(comm.Message.CONNECT, function(){
      self.handleConnect();
      self.updateUI();
    });

    this._socket.on(comm.Message.CREATE_GUEST, function(params){
      self.handleMessage(comm.Message.CREATE_GUEST, params);
    });

    this._socket.on(comm.Message.GET_MATCH_LIST, function(params){
      self.handleMessage(comm.Message.GET_MATCH_LIST, params);
    });
    
    this._socket.on(comm.Message.PLAY_RANDOM, function(params){
      self.handleMessage(comm.Message.PLAY_RANDOM, params);
    });

    this._socket.on(comm.Message.CREATE_MATCH, function(params){
      self.handleMessage(comm.Message.CREATE_MATCH, params);
    });

    this._socket.on(comm.Message.JOIN_MATCH, function(params){
      self.handleMessage(comm.Message.JOIN_MATCH, params);
    });

    this._socket.on(comm.Message.START_GAME, function(params){
      self.handleMessage(comm.Message.START_GAME, params);
    });

    this._socket.on(comm.Message.ROLL_DICE, function(params){
      self.handleMessage(comm.Message.ROLL_DICE, params);
    });

    this._socket.on(comm.Message.MOVE_PIECE, function(params){
      self.handleMessage(comm.Message.MOVE_PIECE, params);
    });

    this._socket.on(comm.Message.EVENT_GAME_START, function(params){
      self.handleMessage(comm.Message.EVENT_GAME_START, params);
    });

    this._socket.on(comm.Message.EVENT_PLAYER_JOINED, function(params){
      self.handleMessage(comm.Message.EVENT_PLAYER_JOINED, params);
    });

    this._socket.on(comm.Message.EVENT_TURN_START, function(params){
      self.handleMessage(comm.Message.EVENT_TURN_START, params);
    });

    this._socket.on(comm.Message.EVENT_DICE_ROLL, function(params){
      self.handleMessage(comm.Message.EVENT_DICE_ROLL, params);
    });

    this._socket.on(comm.Message.EVENT_PIECE_MOVE, function(params){
      self.handleMessage(comm.Message.EVENT_PIECE_MOVE, params);
    });
    
    this._socket.on(comm.Message.EVENT_MATCH_START, function(params){
      self.handleMessage(comm.Message.EVENT_MATCH_START, params);
    });
    
    this._socket.on(comm.Message.EVENT_GAME_OVER, function(params){
      self.handleMessage(comm.Message.EVENT_GAME_OVER, params);
    });
    
    this._socket.on(comm.Message.EVENT_MATCH_OVER, function(params){
      self.handleMessage(comm.Message.EVENT_MATCH_OVER, params);
    });
    
    this._socket.on(comm.Message.EVENT_GAME_RESTART, function(params){
      self.handleMessage(comm.Message.EVENT_GAME_RESTART, params);
    });

  };
<<<<<<< HEAD

  /**
   * Connect to server
   */
  this.connect = function () {
    console.log('Connecting to server at port ' + comm.Protocol.Port);
    this._socket.connect("http://bg-quasoft.rhcloud.com:8000", {'force new connection': true});
  };
=======
>>>>>>> 79676b3d
  
  /**
   * Message callback
   *
   * @callback messageCallback
   * @param {number} msg - An integer.
   * @param {number} clientMsgSeq - An integer.
   * @param {Object} reply - Object containing reply data.
   * @param {boolean} reply.result - Result of command execution
   */  

  /**
   * Send message to server.
   * @param {string} msg - Message ID
   * @param {Object} [params] - Object map with message parameters
   * @param {messageCallback} [callback] - Callback function to be called when server sends a reply to this message
   */
  this.sendMessage = function (msg, params, callback) {
    params = params || {};
    params.clientMsgSeq = ++this._clientMsgSeq;
    
    // Store reference to callback. It will be executed when server replies to this message
    this._callbackList[params.clientMsgSeq] = callback;
    
    console.log('Sending message ' + msg + ' with ID ' + params.clientMsgSeq);
    
    this._socket.emit(msg, params);
  };

  /**
   * Handle connection to server.
   */
  this.handleConnect = function () {
    console.log('Client connected');

    if (!this.player) {
      this.sendMessage(comm.Message.CREATE_GUEST);
    }
  };

  /**
   * Handle reply/event message.
   * @param {string} msg - Message ID
   * @param {Object} params - Message parameters
   */
  this.handleMessage = function (msg, params) {
    console.log('Reply/event received: ' + msg);
    console.log(params);

    // Update match object
    if ((params != null) && (params['match'] != null) && (this.match != null)
      && (this.match.id == params['match'].id)) {
      this.updateMatch(params['match']);
    }

    // Process message
    if (msg == comm.Message.CREATE_GUEST) {
      this.handleCreateGuest(params);
    }
    else if (msg == comm.Message.GET_MATCH_LIST) {
      this.handleGetMatchList(params);
    }
    else if (msg == comm.Message.PLAY_RANDOM) {
      this.handlePlayRandom(params);
    }
    else if (msg == comm.Message.CREATE_MATCH) {
      this.handleCreateMatch(params);
    }
    else if (msg == comm.Message.JOIN_MATCH) {
      this.handleJoinMatch(params);
    }
    else if (msg == comm.Message.START_GAME) {
      this.handleStartGame(params);
    }
    else if (msg == comm.Message.ROLL_DICE) {
      this.handleRollDice(params);
    }
    else if (msg == comm.Message.MOVE_PIECE) {
      this.handleMovePiece(params);
    }
    else if (msg == comm.Message.EVENT_GAME_START) {
      this.handleEventGameStart(params);
    }
    else if (msg == comm.Message.EVENT_PLAYER_JOINED) {
      this.handleEventPlayerJoined(params);
    }
    else if (msg == comm.Message.EVENT_PIECE_MOVE) {
      this.handleEventPieceMove(params);
    }
    else if (msg == comm.Message.EVENT_TURN_START) {
      this.handleEventTurnStart(params);
    }
    else if (msg == comm.Message.EVENT_DICE_ROLL) {
      this.handleEventDiceRoll(params);
    }
    else if (msg == comm.Message.EVENT_MATCH_START) {
      this.handleEventMatchStart(params);
    }
    else if (msg == comm.Message.EVENT_GAME_OVER) {
      this.handleEventGameOver(params);
    }
    else if (msg == comm.Message.EVENT_MATCH_OVER) {
      this.handleEventMatchOver(params);
    }
    else if (msg == comm.Message.EVENT_GAME_RESTART) {
      this.handleEventGameRestart(params);
    }
    else {
      console.log('Unknown message!');
      return;
    }
    
    if (params.clientMsgSeq) {
      var callback = this._callbackList[params.clientMsgSeq];
      if (callback) {
        callback(msg, params.clientMsgSeq, params);
        
        delete this._callbackList[params.clientMsgSeq];
      }
    }
    
    this._notify(msg, params);

    this.updateUI();
  };

  /**
   * Handle reply - Guest player created
   * @param {Object} params - Message parameters
   * @param {Player} params.player - Player object created
   */
  this.handleCreateGuest = function (params) {
    this.player = params.player;

    // TODO: update UI
    console.log('Created guest player (ID): ' + this.player.id);
    
    // Store player ID as cookie. It will be used to retrieve the player
    // object later, if page is reloaded.
    document.cookie = 'player_id=; expires=Thu, 01 Jan 1970 00:00:00 GMT';
    document.cookie = 'player_id=' + this.player.id;
  };

  /**
   * Handle reply - List of matfches returned
   * @param {Object} params - Message parameters
   */
  this.handleGetMatchList = function (params) {
    // TODO: update UI
    console.log('List of matches (IDs): ' + params.list.length);
  };
  
  /**
   * Handle reply - Start random match
   * @param {Object} params - Message parameters
   */
  this.handlePlayRandom = function (params) {
    // TODO: update UI
  };

  /**
   * Handle reply - New match has been created
   * @param {Object} params - Message parameters
   */
  this.handleCreateMatch = function (params) {
    if (!params.result) {
      return;
    }
    console.log('Created match with ID ' + params.match.id + ' and rule ' + params.ruleName);

    this.updatePlayer(params.player);
    this.updateMatch(params.match);
    this.updateRule(this.loadRule(params.ruleName));
    this.resetBoard(this.match, this.rule);
  };

  /**
   * Handle reply - Joined new match
   * @param {Object} params - Message parameters
   */
  this.handleJoinMatch = function (params) {
    if (!params.result) {
      return;
    }
    console.log('Joined match with ID ' + params.match.id + ' and rule ' + params.ruleName);

    this.updatePlayer(params.guest);
    this.updateOtherPlayer(params.host);
    this.updateMatch(params.match);
    this.updateRule(this.loadRule(params.ruleName));
    this.resetBoard(this.match, this.rule);
  };

  /**
   * Handle reply - Match started
   * @param {Object} params - Message parameters
   */
  this.handleStartGame = function (params) {
    console.log('Starting game for match ' + this.match.id + ' with rule ' + this.rule.name);
  };

  /**
   * Handle reply - Dice rolled
   * @param {Object} params - Message parameters
   */
  this.handleRollDice = function (params) {
    console.log('Dice rolled');
    console.log(params);
    console.log(this.match.currentGame);
  };

  /**
   * Handle reply - Piece moved
   * @param {Object} params - Message parameters
   */
  this.handleMovePiece = function (params) {
    console.log('Piece moved');
  };

  /**
   * Handle event - Game started
   * @param {Object} params - Message parameters
   */
  this.handleEventGameStart = function (params) {
    console.log('Starting game for match ' + this.match.id + ' with rule ' + this.rule.name);
  };

  /**
   * Handle event - Another player joined match
   * @param {Object} params - Message parameters
   */
  this.handleEventPlayerJoined = function (params) {
    console.log('Player ' + params.guest.id + ' joined match ' + this.match.id);
    this.updateOtherPlayer(params.guest);
  };

  /**
   * Handle event - New turn started
   * @param {Object} params - Message parameters
   */
  this.handleEventTurnStart = function (params) {
    console.log('Turn start');
    
    this.boardUI.handleTurnStart();
  };

  /**
   * Handle event - Dice rolled
   * @param {Object} params - Message parameters
   */
  this.handleEventDiceRoll = function (params) {
    console.log('Dice rolled');
  };

  /**
   * Handle event - Piece moved
   * @param {Object} params - Message parameters
   * @param {number} params.position - Position of piece being moved
   * @param {PieceType} params.type - Type of piece being moved
   * @param {number} params.steps - Number steps the piece is moved with
   * @param {MoveAction[]} params.moveActionList - List of actions that have to be played in UI
   */
  this.handleEventPieceMove = function (params) {
    console.log('Piece moved');
    this.boardUI.playActions(params.moveActionList);
  };
  
  /**
   * Handle event - Piece moved
   * @param {Object} params - Message parameters
   * @param {number} params.match - Match that has been started
   */
  this.handleEventMatchStart = function (params) {
    console.log('Match started');
    
    if (model.Match.isHost(params.match, this.player)) {
      this.updatePlayer(params.match.host);
      this.updateOtherPlayer(params.match.guest);
    }
    else {
      this.updatePlayer(params.match.guest);
      this.updateOtherPlayer(params.match.host);
    }
    
    this.updateMatch(params.match);
    this.updateRule(this.loadRule(params.match.ruleName));
    this.resetBoard(this.match, this.rule);
  };
  
  /**
   * Handle event - Game over. Current game is over. Prepare for next game of match, if any.
   * @param {Object} params - Message parameters
   * @param {number} params.match - Match that has been started
   */
  this.handleEventGameOver = function (params) {
    console.log('Game is over. Winner:', params.winner);
    this.boardUI.showGameEndMessage(params.winner);
  };
  
  /**
   * Handle event - Match is over. Offer rematch or starting a new game.
   * @param {Object} params - Message parameters
   * @param {number} params.match - Match that has been started
   */
  this.handleEventMatchOver = function (params) {
    console.log('Match is over. Winner:', params.winner);
    this.boardUI.showGameEndMessage(params.winner);
  };
  
  /**
   * Handle event - Game restart. Current game in match is over. Match is not finished, so start next game.
   * @param {Object} params - Message parameters
   */
  this.handleEventGameRestart = function (params) {
    console.log('Restarting game for match ' + this.match.id + ' with rule ' + this.rule.name);
    this.resetBoard(this.match, this.rule);
  };

  /**
   * Load rule module
   * @param {string} ruleName - Rule's name, equal to rule's class name (eg. RuleBgCasual)
   * @returns {Rule} - Corresponding rule object
   */
  this.loadRule = function (ruleName) {
    var fileName = model.Utils.sanitizeName(ruleName);
    var file = this.config.rulePath + fileName + '.js';
    var rule = require(file);
    rule.name = fileName;
    return rule;
  };

  /**
   * Init game
   * @param {Match} match - Game
   * @param {Rule} rule - Rule object to use
   */
  this.resetBoard = function (match, rule) {
    this.boardUI.resetBoard(match, rule);
  };

  /**
   * Update player.
   *
   * After an object has been updated, an update to UI should also be triggered.
   *
   * @param {Player} player - Updated player's object to use
   */
  this.updatePlayer = function (player) {
    this.player = player;
  };

  /**
   * Update other player.
   *
   * After an object has been updated, an update to UI should also be triggered.
   *
   * @param {Player} player - Updated other player's object to use
   */
  this.updateOtherPlayer = function (player) {
    this.otherPlayer = player;
  };

  /**
   * Update match object.
   *
   * After an object has been updated, an update to UI should also be triggered.
   *
   * @param {Match} match - Updated match object to use
   */
  this.updateMatch = function (match) {
    this.match = match;
    this.boardUI.match = match;
  };

  /**
   * Update rule object.
   *
   * After an object has been updated, an update to UI should also be triggered.
   *
   * @param {Rule} rule - Updated rule object to use
   */
  this.updateRule = function (rule) {
    this.rule = rule;
    this.boardUI.rule = rule;
  };

  /**
   * Trigger update of board's UI.
   */
  this.updateUI = function () {
    this.boardUI.updateControls();
    this.boardUI.updateScoreboard();
  };
  
  /**
   * Subscribe for notification on message reception
   * @param {number} msgID - The type of message to subscribe for
   * @param {messageCallback} [callback] - Callback function to be called on reception of this message
   */
  this.subscribe = function (msgID, callback) {
    this._msgSubscriptions[msgID] = this._msgSubscriptions[msgID] || [];
    this._msgSubscriptions[msgID].push(callback);
    console.log(this._msgSubscriptions);
  }
  
  /**
   * Subscribe for notification on message reception
   * @param {number} msg - The ID of the message received
   * @param {Object} params - Message parameters
   */
  this._notify = function (msg, params) {
    var callbackList = this._msgSubscriptions[msg];
    if (callbackList) {
      for (var i = 0; i < callbackList.length; i++) {
        console.log(callbackList[i]);
        callbackList[i](msg, params);
      }
    }
  }
  
  /**
   * Request playing a match with random player - from waiting queue.
   * @param {string} ruleName - Name of rule to use (eg. RuleBgCasual)
   * @param {messageCallback} [callback] - Callback function to be called when server sends a reply
   */
  this.reqPlayRandom = function (ruleName, callback) {
    this.sendMessage(
      comm.Message.PLAY_RANDOM,
      {
        'ruleName': ruleName
      },
      callback
    );
  };

  /**
   * Request creating a new match.
   * @param {string} ruleName - Name of rule to use (eg. RuleBgCasual)
   * @param {messageCallback} [callback] - Callback function to be called when server sends a reply
   */
  this.reqCreateMatch = function (ruleName, callback) {
    this.sendMessage(
      comm.Message.CREATE_MATCH,
      {
        'ruleName': ruleName
      },
      callback
    );
  };

  /**
   * Request joining a specific match.
   * @param {number} matchID - ID of match to join
   * @param {messageCallback} [callback] - Callback function to be called when server sends a reply
   */
  this.reqJoinMatch = function (matchID, callback) {
    this.sendMessage(
      comm.Message.JOIN_MATCH,
      {
        'matchID': matchID
      },
      callback
    );
  };

  /**
   * Request starting match (if another player has already joined).
   * @param {messageCallback} [callback] - Callback function to be called when server sends a reply
   */
  this.reqStartGame = function (callback) {
    //this.updateMatch(null);
    //this.updateRule(null);
    this.updateUI();
    this.sendMessage(comm.Message.START_GAME, undefined, callback);
  };

  /**
   * Request rolling dice
   * @param {messageCallback} [callback] - Callback function to be called when server sends a reply
   */
  this.reqRollDice = function (callback) {
    this.sendMessage(comm.Message.ROLL_DICE, undefined, callback);
  };

  /**
   * Confirm moves made
   * @param {messageCallback} [callback] - Callback function to be called when server sends a reply
   */
  this.reqConfirmMoves = function (callback) {
    this.sendMessage(comm.Message.CONFIRM_MOVES, undefined, callback);
  };

  /**
   * Request moving a piece.
   * @param {Piece} piece - Denormalized position from which a piece has to be moved
   * @param {number} steps - Number of steps to move forward to first home position
   * @param {messageCallback} [callback] - Callback function to be called when server sends a reply
   */
  this.reqMove = function (piece, steps, callback) {
    this.sendMessage(
      comm.Message.MOVE_PIECE,
      {
        'piece': piece,
        'steps': steps
      },
      callback
    );
  };
  
  /**
   * Notify UI that DOM was rezised and UI may have to be updated
   */
  this.resizeUI = function () {
    this.boardUI.resizeUI();
  };


  this.init(config);
}

module.exports.Client = Client;<|MERGE_RESOLUTION|>--- conflicted
+++ resolved
@@ -102,15 +102,11 @@
   this._openSocket = function () {
     var self = this;
 
-<<<<<<< HEAD
-    this._socket = io.connect("http://bg-quasoft.rhcloud.com:8000", {'force new connection': true});
-=======
     var serverURL = this.config.serverURL;
     if (!serverURL) {
       serverURL = window.location.host;
     }
     this._socket = io.connect(serverURL, {'force new connection': true});
->>>>>>> 79676b3d
 
     this._socket.on(comm.Message.CONNECT, function(){
       self.handleConnect();
@@ -186,17 +182,6 @@
     });
 
   };
-<<<<<<< HEAD
-
-  /**
-   * Connect to server
-   */
-  this.connect = function () {
-    console.log('Connecting to server at port ' + comm.Protocol.Port);
-    this._socket.connect("http://bg-quasoft.rhcloud.com:8000", {'force new connection': true});
-  };
-=======
->>>>>>> 79676b3d
   
   /**
    * Message callback
