var path = require('path');
var express = require('express');
var expressServer = express();
var http = require('http').Server(expressServer);
var io = require('socket.io')(http);
var comm = require('../../lib/comm.js');
var model = require('../../lib/model.js');
require('../../lib/rules/rule.js');
require('../../lib/rules/RuleBgCasual.js');
require('../../lib/rules/RuleBgGulbara.js');

//expressServer.set('port', process.env.OPENSHIFT_NODEJS_PORT || comm.Protocol.Port);
//expressServer.set('ipaddr', process.env.OPENSHIFT_NODEJS_IP || "127.0.0.1");

/**
 * Backgammon server.
 * Listens to socket for command messages and processes them.
 * The server is responsible for management of game and player objects,
 * rolling dice and validation of moves.
 *
 * @constructor
 */
function Server() {
  /**
   * Map of client sockets, indexed by socket ID
   * @type {{}}
   */
  this.clients = {};

  /**
   * List of all players
   * @type {Player[]}
   */
  this.players = [];
  
  /**
   * List of all matches
   * @type {Match[]}
   */
  this.matches = [];

  /**
   * List of all games
   * @type {Game[]}
   */
  this.games = [];
  
  /**
   * List of players waiting for starting a random queue
   * @type {Player[]}
   */
  this.randomPlayerQueue = [];

  /**
   * Server's default config object
   * @type {{rulePath: string}}
   */
  this.config = {
    'rulePath': './rules/'
  };
  
  /**
   * Run server instance
   */
  this.run = function () {
    /** Reference to server instance */
    var self = this;

    expressServer.use(express.static(path.join(__dirname, '../browser')));

    io.on('connection', function (socket) {
      console.log('Client connected');

      self.clients[socket.id] = socket;

      socket.on('disconnect', function(){
        self.handleDisconnect(socket);
      });

      socket.on(comm.Message.CREATE_GUEST, function (params) {
        self.handleRequest(comm.Message.CREATE_GUEST, socket, params);
      });

      socket.on(comm.Message.GET_MATCH_LIST, function (params) {
        self.handleRequest(comm.Message.GET_MATCH_LIST, socket, params);
      });
      
      socket.on(comm.Message.PLAY_RANDOM, function (params) {
        self.handleRequest(comm.Message.PLAY_RANDOM, socket, params);
      });

      socket.on(comm.Message.CREATE_GAME, function (params) {
        self.handleRequest(comm.Message.CREATE_GAME, socket, params);
      });

      socket.on(comm.Message.JOIN_GAME, function (params) {
        self.handleRequest(comm.Message.JOIN_GAME, socket, params);
      });

      socket.on(comm.Message.START_GAME, function (params) {
        self.handleRequest(comm.Message.START_GAME, socket, params);
      });

      socket.on(comm.Message.ROLL_DICE, function (params) {
        self.handleRequest(comm.Message.ROLL_DICE, socket, params);
      });

      socket.on(comm.Message.MOVE_PIECE, function (params) {
        self.handleRequest(comm.Message.MOVE_PIECE, socket, params);
      });

      socket.on(comm.Message.CONFIRM_MOVES, function (params) {
        self.handleRequest(comm.Message.CONFIRM_MOVES, socket, params);
      });

    });

<<<<<<< HEAD
    http.listen(process.env.OPENSHIFT_NODEJS_PORT || comm.Protocol.Port, process.env.OPENSHIFT_NODEJS_IP || '127.0.0.1', function () {
=======
    var host = process.env.OPENSHIFT_NODEJS_IP || 'localhost';
    var port = process.env.OPENSHIFT_NODEJS_PORT || comm.Protocol.Port;
    http.listen(port, host, function () {
>>>>>>> 79676b3d
      console.log('listening on *:' + comm.Protocol.Port);
    });
  };
  
  /**
   * Get match object associated with a socket
   * @param {Socket} socket - Client's socket
   * @returns {Match} - Match object associated with this socket
   */
  this.getSocketMatch = function (socket) {
    return socket['match'];
  };

  /**
   * Get game object associated with a socket
   * @param {Socket} socket - Client's socket
   * @returns {Game} - Game object associated with this socket
   */
  this.getSocketGame = function (socket) {
    return socket['game'];
  };

  /**
   * Get game object associated with a socket
   * @param {Socket} socket - Client's socket
   * @returns {Player} - Player object associated with this socket
   */
  this.getSocketPlayer = function (socket) {
    return socket['player'];
  };

  /**
   * Get game object associated with a socket
   * @param {Socket} socket - Client's socket
   * @returns {Rule} - Rule object associated with this socket
   */
  this.getSocketRule = function (socket) {
    return socket['rule'];
  };
  
  /**
   * Associate match object with socket
   * @param {Socket} socket - Client's socket
   * @param {Match} match - Match object to associate
   */
  this.setSocketMatch = function (socket, match) {
    socket['match'] = match;
  };

  /**
   * Associate game object with socket
   * @param {Socket} socket - Client's socket
   * @param {Game} game - Game object to associate
   */
  this.setSocketGame = function (socket, game) {
    socket['game'] = game;
  };

  /**
   * Associate player object with socket
   * @param {Socket} socket - Client's socket
   * @param {Player} player - Player object to associate
   */
  this.setSocketPlayer = function (socket, player) {
    socket['player'] = player;
  };

  /**
   * Associate player object with socket
   * @param {Socket} socket - Client's socket
   * @param {Rule} rule - Rule object to associate
   */
  this.setSocketRule = function (socket, rule) {
    socket['rule'] = rule;
  };

  /**
   * Send message to client's socket
   * @param {Socket} socket - Client's socket to send message to
   * @param {string} msg - Message ID
   * @param {Object} params - Object map with message parameters
   */
  this.sendMessage = function (socket, msg, params) {
    console.log('Sending message ' + msg + ' to client ' + socket.id);
    socket.emit(msg, params);
  };

  /**
   * Send message to player
   * @param {Player} player - Player to send message to
   * @param {string} msg - Message ID
   * @param {Object} params - Object map with message parameters
   */
  this.sendPlayerMessage = function (player, msg, params) {
    var socket = this.clients[player.socketID];
    this.sendMessage(socket, msg, params);
  };

  /**
   * Send message to all players in a match
   * @param {Match} match - Match, whose players to send message to
   * @param {string} msg - Message ID
   * @param {Object} params - Object map with message parameters
   */
  this.sendMatchMessage = function (match, msg, params) {
    for (var i = 0; i < match.players.length; i++) {
      this.sendPlayerMessage(match.players[i], msg, params);
    }
  };

  /**
   * Send message to other players in the match, except the specified one
   * @param {Match} match - Match, whose players to send message to
   * @param {number} exceptPlayerID - Do not send message to this player
   * @param {string} msg - Message ID
   * @param {Object} params - Object map with message parameters
   */
  this.sendOthersMessage = function (match, exceptPlayerID, msg, params) {
    for (var i = 0; i < match.players.length; i++) {
      if (match.players[i].id === exceptPlayerID) {
        continue;
      }
      this.sendPlayerMessage(match.players[i], msg, params);
    }
  };

  /**
   * Handle client disconnect
   * @param {Socket} socket - Client socket
   */
  this.handleDisconnect = function (socket) {
    console.log('Client disconnected');
  };

  /**
   * Handle client's request
   * @param {string} msg - Message ID
   * @param {Socket} socket - Client socket
   * @param {Object} params - Message parameters
   */
  this.handleRequest = function (msg, socket, params) {
    console.log('Request received: ' + msg);

    var reply = {
      'result': false
    };
    
    // Return client's sequence number back. Client uses this number
    // to find the right callback that should be executed on message reply.
    if (params.clientMsgSeq) {
      reply.clientMsgSeq = params.clientMsgSeq;
    }

    if (msg === comm.Message.CREATE_GUEST) {
      reply.result = this.handleCreateGuest(socket, params, reply);
    }
    else if (msg === comm.Message.GET_MATCH_LIST) {
      reply.result = this.handleGetMatchList(socket, params, reply);
    }
    else if (msg === comm.Message.PLAY_RANDOM) {
      reply.result = this.handlePlayRandom(socket, params, reply);
    }
    else if (msg === comm.Message.CREATE_GAME) {
      reply.result = this.handleCreateGame(socket, params, reply);
    }
    else if (msg === comm.Message.JOIN_GAME) {
      reply.result = this.handleJoinGame(socket, params, reply);
    }
    else if (msg === comm.Message.START_GAME) {
      reply.result = this.handleStartGame(socket, params, reply);
    }
    else if (msg === comm.Message.ROLL_DICE) {
      reply.result = this.handleRollDice(socket, params, reply);
    }
    else if (msg === comm.Message.MOVE_PIECE) {
      reply.result = this.handleMovePiece(socket, params, reply);
    }
    else if (msg === comm.Message.CONFIRM_MOVES) {
      reply.result = this.handleConfirmMoves(socket, params, reply);
    }
    else {
      console.log('Unknown message!');
      return;
    }

    var match = this.getSocketMatch(socket);
    if (match != null) {
      reply.match = match;
    }

    if (reply.errorMessage) {
      console.log(reply.errorMessage);
    }

    // First send reply
    this.sendMessage(socket, msg, reply);
    
    // After that execute provided sendAfter callback. The callback
    // allows any additional events to be sent after the reply
    // has been sent.
    if (reply.sendAfter)
    {
      // Execute provided callback
      reply.sendAfter();
      
      // Remove it from reply, it does not need to be sent to client
      delete reply.sendAfter;
    }
  };

  /**
   * Handle client's request to login as guest player.
   * @param {Socket} socket - Client socket
   * @param {Object} params - Request parameters
   * @param {Object} reply - Object to be send as reply
   * @returns {boolean} - Returns true if message have been processed
   *                      successfully and a reply should be sent.
   */
  this.handleCreateGuest = function (socket, params, reply) {
    console.log('Creating guest player');
    
    var cookie = socket.handshake.headers.cookie;
    if (cookie) {
      var match = cookie.match(/\bplayer_id=([0-9]+)/);
      var playerID = match ? match[1] : null;
      console.log('Player ID found in cookie: ' + playerID);
    }
    
    var player = this.getPlayerByID(playerID);
    if (player) {
      // Player already exists, but has been disconnected
      var match = this.getMatchByID(player.currentMatch);
      
      // If there is a pending match, use existing player,
      // else create a new player object
      if (match && !match.isOver)
      {
        var rule = model.Utils.loadRule(this.config.rulePath, match.ruleName);
        player.socketID = socket.id;
        this.setSocketPlayer(socket, player);
        this.setSocketMatch(socket, match);
        this.setSocketRule(socket, rule);

        var self = this;
        reply.sendAfter = function () {
          self.sendPlayerMessage(
            player,
            comm.Message.EVENT_MATCH_START,
            {
              'match': match
            }
          );
        };
        
        reply.player = player;

        return true;        
      }
    }
    
    // New player will be created
    var player = model.Player.createNew();
    player.name = 'Player ' + player.id;
    this.players.push(player);
    console.log('New player ID: ' + player.id);

    player.socketID = socket.id;
    this.setSocketPlayer(socket, player);

    reply.player = player;

    return true;
  };

  /**
   * Handle client's request to get list of active matches
   * @param {Socket} socket - Client socket
   * @param {Object} params - Request parameters
   * @param {Object} reply - Object to be send as reply
   * @returns {boolean} - Returns true if message have been processed
   *                      successfully and a reply should be sent.
   */
  this.handleGetMatchList = function (socket, params, reply) {
    console.log('List of matches requested');

    var list = [];

    for (var i = 0; i < this.matches.length; i++) {
      list.push({
        'id': this.matches[i].id
      });
    }

    reply.list = list;

    return true;
  };
  
  /**
   * Handle client's request to play a random match.
   * If there is another player waiting in queue, start a match
   * between the two players. If there are no other players
   * waiting, put player in queue.
   * @param {Socket} socket - Client socket
   * @param {Object} params - Request parameters
   * @param {string} params.ruleName - Name of rule that should be used for creating the match
   * @param {Object} reply - Object to be send as reply
   * @returns {boolean} - Returns true if message have been processed
   *                      successfully and a reply should be sent.
   */
  this.handlePlayRandom = function (socket, params, reply) {
    console.log('Play random match');
    
    var player = this.getSocketPlayer(socket);
    if (!player) {
        reply.errorMessage = 'Player not found!';
        return false;
    }

    var otherPlayer = this.randomPlayerQueue.pop();
    if (otherPlayer != null) {
      // Start a new match with this other player
      var rule = model.Utils.loadRule(this.config.rulePath, params.ruleName);
      var match = model.Match.createNew(rule);
      
      otherPlayer.currentMatch = match.id;
      otherPlayer.currentPieceType = model.PieceType.WHITE;
      model.Match.addHostPlayer(match, otherPlayer);
      
      player.currentMatch = match.id;
      player.currentPieceType = model.PieceType.BLACK;
      model.Match.addGuestPlayer(match, player);
      
      this.matches.push(match);
      
      var game = model.Match.createNewGame(match, rule);
      this.games.push(game);
      game.hasStarted = true;
      game.turnPlayer = otherPlayer;
      game.turnNumber = 1;

      // Assign match and rule objects to sockets of both players
      this.setSocketMatch(socket, match);
      this.setSocketRule(socket, rule);
      
      var otherSocket = this.clients[otherPlayer.socketID];
      this.setSocketMatch(otherSocket, match);
      this.setSocketRule(otherSocket, rule);
      
      // Remove players from waiting queue
      model.Utils.removeItem(this.randomPlayerQueue, player);
      model.Utils.removeItem(this.randomPlayerQueue, otherPlayer);

      // Prepare reply
      reply.host = otherPlayer;
      reply.guest = player;
      reply.ruleName = params.ruleName;
      
      var self = this;
      reply.sendAfter = function () {
        self.sendMatchMessage(
          match,
          comm.Message.EVENT_MATCH_START,
          {
            'match': match
          }
        );
      };
      
      return true;
    }
    else {
      // Put player in queue, and wait for another player
      this.randomPlayerQueue.push(player);
      
      reply.isWaiting = true;
      return true;
    }
  };

  /**
   * Handle client's request to create a new match
   * @param {Socket} socket - Client socket
   * @param {Object} params - Request parameters
   * @param {string} params.ruleName - Name of rule that should be used for creating the match
   * @param {Object} reply - Object to be send as reply
   * @returns {boolean} - Returns true if message have been processed
   *                      successfully and a reply should be sent.
   */
  this.handleCreateMatch = function (socket, params, reply) {
    console.log('Creating new match', params);

    var player = this.getSocketPlayer(socket);
    if (!player) {
        reply.errorMessage = 'Player not found!';
        return false;
    }

    var rule = model.Utils.loadRule(this.config.rulePath, params.ruleName);

    var match = model.Match.createNew(rule);
    model.Match.addHostPlayer(match, player);
    player.currentMatch = match.id;
    player.currentPieceType = model.PieceType.WHITE;
    this.matches.push(match);
    
    var game = model.Match.createNewGame(match, rule);
    this.games.push(game);

    this.setSocketMatch(socket, match);
    this.setSocketRule(socket, rule);

    reply.player = player;
    reply.ruleName = params.ruleName;

    return true;
  };

  /**
   * Handle client's request to join a new match
   * @param {Socket} socket - Client socket
   * @param {Object} params - Request parameters
   * @param {string} params.matchID - ID of match to join
   * @param {Object} reply - Object to be send as reply
   * @returns {boolean} - Returns true if message have been processed
   *                      successfully and a reply should be sent.
   */
  this.handleJoinMatch = function (socket, params, reply) {
    console.log('Joining match', params);

    if (this.matches.length <= 0) {
      reply.errorMessage = 'Match with ID ' + params.matchID + ' not found!';
      return false;
    }
    
    var match = this.getMatchByID(params.matchID);
    if (!match) {
      reply.errorMessage = 'Match with ID ' + params.matchID + ' not found!';
      return false;
    }

    if (match.guest != null) {
      reply.errorMessage = 'Match with ID ' + match.id + ' is full!';
      return false;
    }

    var guestPlayer = this.getSocketPlayer(socket);
    if (!guestPlayer) {
      reply.errorMessage = 'Player not found!';
      return false;
    }

    var rule = model.Utils.loadRule(this.config.rulePath, match.ruleName);

    model.Match.addGuestPlayer(match, guestPlayer);

    guestPlayer.currentMatch = match.id;
    guestPlayer.currentPieceType = model.PieceType.BLACK;

    this.setSocketMatch(socket, match);
    this.setSocketRule(socket, rule);

    reply.ruleName = match.ruleName;
    reply.host = match.host;
    reply.guest = guestPlayer;

    this.sendOthersMessage(
      match,
      guestPlayer.id,
      comm.Message.EVENT_PLAYER_JOINED,
      {
        'match': match,
        'host': match.host,
        'guest': guestPlayer
      }
    );

    return true;
  };

  /**
   * Handle client's request to start the game.
   * The game is started, only if another player has joined the game
   * @param {Socket} socket - Client socket
   * @param {Object} params - Request parameters
   * @param {Object} reply - Object to be send as reply
   * @returns {boolean} - Returns true if message have been processed
   *                      successfully and a reply should be sent.
   */
  this.handleStartGame = function (socket, params, reply) {
    console.log('Starting game');

    var match = this.getSocketMatch(socket);
    var player = this.getSocketPlayer(socket);

    if ((match.host == null) || (match.host.id != player.id)) {
      reply.errorMessage = 'Match with ID ' + match.id + ' not owned by player with ID ' + player.id + '!';
      return false;
    }

    if (!model.Match.hasGuestJoined(match)) {
      reply.errorMessage = 'Match with ID ' + match.id + ' has no guest player!';
      return false;
    }

    match.currentGame.hasStarted = true;
    match.currentGame.turnPlayer = player;
    match.currentGame.turnNumber = 1;

    this.sendOthersMessage(
      match,
      player.id,
      comm.Message.EVENT_GAME_START,
      {
        'match': match,
        'game': match.currentGame
      }
    );

    return true;
  };

  /**
   * Handle client's request to roll dice.
   * @param {Socket} socket - Client socket
   * @param {Object} params - Request parameters
   * @param {Object} reply - Object to be send as reply
   * @returns {boolean} - Returns true if message have been processed
   *                      successfully and a reply should be sent.
   */
  this.handleRollDice = function (socket, params, reply) {
    console.log('Rolling dice');

    var match = this.getSocketMatch(socket);
    var player = this.getSocketPlayer(socket);
    var rule = this.getSocketRule(socket);
    
    var game = match.currentGame;
    
    if (!game) {
      reply.errorMessage = 'Match with ID ' + match.id + ' has no current game!';
      return false;
    }

    if (!game.hasStarted) {
      reply.errorMessage = 'Game with ID ' + game.id + ' is not yet started!';
      return false;
    }

    if ((game.turnPlayer == null) || (game.turnPlayer.id != player.id)) {
      reply.errorMessage = 'Cannot roll dice it isn\'t player ' + player.id + ' turn!';
      return false;
    }

    if (model.Game.diceWasRolled(game)) {
      reply.errorMessage = 'Dice was already rolled!';
      return false;
    }

    var dice = rule.rollDice(game);
    game.turnDice = dice;

    reply.player = game.turnPlayer;
    reply.dice = dice;

    this.sendOthersMessage(
      match,
      player.id,
      comm.Message.EVENT_DICE_ROLL,
      {
        'match': match
      }
    );

    return true;
  };

  /**
   * Handle client's request to move a piece.
   * @param {Socket} socket - Client socket
   * @param {Object} params - Request parameters
   * @param {number} params.piece - Piece to move
   * @param {number} params.steps - Number of steps to move
   * @param {PieceType} params.type - Type of piece
   * @param {Object} reply - Object to be send as reply
   * @returns {boolean} - Returns true if message have been processed
   *                      successfully and a reply should be sent.
   */
  this.handleMovePiece = function (socket, params, reply) {
    console.log('Moving a piece', params);

    var match = this.getSocketMatch(socket);
    var player = this.getSocketPlayer(socket);
    var rule = this.getSocketRule(socket);
    
    console.log('Piece:', params.piece);
    
    if (params.piece == null) {
      reply.errorMessage = 'No piece selected!';
      return false;
    }
    
    if (!match.currentGame) {
      reply.errorMessage = 'Match created, but current game is null!';
      return false;
    }
    
    // First, check status of the game: if game was started, if it is player's turn, etc.
    if (!rule.validateMove(match.currentGame, player, params.piece, params.steps)) {
      reply.errorMessage = 'Requested move is not valid!';
      return false;
    }

    var actionList = rule.getMoveActions(match.currentGame.state, params.piece, params.steps);
    if (actionList.length == 0) {
      reply.errorMessage = 'Requested move is not allowed!';
      return false;
    }

    try {
      rule.applyMoveActions(match.currentGame.state, actionList);
      rule.markAsPlayed(match.currentGame, params.steps);
      
      reply.piece = params.piece;
      reply.type = params.type;
      reply.steps = params.steps;
      reply.moveActionList = actionList;

      this.sendMatchMessage(
        match,
        comm.Message.EVENT_PIECE_MOVE,
        {
          'match': match,
          'piece': params.piece,
          'type': params.type,
          'steps': params.steps,
          'moveActionList': actionList
        }
      );

      return true;      
    }
    catch (e) {
      reply.piece = params.piece;
      reply.type = params.type;
      reply.steps = params.steps;
      reply.moveActionList = [];

      //throw e;
      
      return false;
    }
  };

  /**
   * Handle client's request to confirm moves made in current turn
   * @param {Socket} socket - Client socket
   * @param {Object} params - Request parameters
   * @param {Object} reply - Object to be send as reply
   * @returns {boolean} - Returns true if message have been processed
   *                      successfully and a reply should be sent.
   */
  this.handleConfirmMoves = function (socket, params, reply) {
    console.log('Confirming piece movement', params);

    var match = this.getSocketMatch(socket);
    var player = this.getSocketPlayer(socket);
    var rule = this.getSocketRule(socket);

    if (!rule.validateConfirm(match.currentGame, player)) {
      reply.errorMessage = 'Confirming moves is not allowed!';
      return false;
    }
    
    var otherPlayer = (model.Match.isHost(match, player)) ? match.guest : match.host;
    
    console.log('CONFIRM MOVES');
    // Check if player has won
    if (rule.hasWon(match.currentGame.state, player)) {
      
      // TODO: Move ending game logic to rule. Keep only calls
      //       sending messages to client.
      
      console.log('HAS NOW');
      // Player has won the game
      // 1. Update score
      // 2. If score < match.length, start a new game
      // 3. Else end match
      
      // 1. Update score
      var score = rule.getGameScore(match.currentGame.state, player);
      match.score[player.currentPieceType] += score;
      
      if (match.score[player.currentPieceType] >= match.length) {
        match.isOver = true;
      }
      
      if (match.isOver) {
        // 3. End match
        var self = this;
        reply.sendAfter = function () {
          self.sendMatchMessage(
            match,
            comm.Message.EVENT_MATCH_OVER,
            {
              'match': match,
              'winner': player
            }
          );
        };
      }
      else {
        // 2. Start a new game
        // NEXT: Start a new game
        var game = model.Match.createNewGame(match, rule);
        this.games.push(game);
        game.hasStarted = true;
        game.turnPlayer = otherPlayer;
        game.turnNumber = 1;
        
        var self = this;
        reply.sendAfter = function () {
          self.sendMatchMessage(
            match,
            comm.Message.EVENT_GAME_OVER,
            {
              'match': match,
              'winner': player
            }
          );
          
          self.sendMatchMessage(
            match,
            comm.Message.EVENT_GAME_RESTART,
            {
              'match': match,
              'game': match.currentGame
            }
          );
        };
      }
    }
    else {
      rule.nextTurn(match);

      this.sendMatchMessage(
        match,
        comm.Message.EVENT_TURN_START,
        {
          'match': match
        }
      );
    }

    return true;
  };

  /**
   * Get player by ID
   * @param {number} id - Player's ID
   * @returns {Player} - Returns player or null if not found.
   */
  this.getPlayerByID = function (id) {
    console.log('Length:' + this.players.length);
    for (var i = 0; i < this.players.length; i++) {
      console.log(this.players[i]);
      if (this.players[i].id == id) {
        return this.players[i];
      }
    }
    return null;
  };

  /**
   * Get match by ID
   * @param {number} id - Match ID
   * @returns {Match} - Returns match or null if not found.
   */
  this.getMatchByID = function (id) {
    for (var i = 0; i < this.matches.length; i++) {
      if (this.matches[i].id == id) {
        return this.matches[i];
      }
    }
    return null;
  };

}

var server = new Server();
server.run();<|MERGE_RESOLUTION|>--- conflicted
+++ resolved
@@ -1,915 +1,908 @@
-var path = require('path');
-var express = require('express');
-var expressServer = express();
-var http = require('http').Server(expressServer);
-var io = require('socket.io')(http);
-var comm = require('../../lib/comm.js');
-var model = require('../../lib/model.js');
-require('../../lib/rules/rule.js');
-require('../../lib/rules/RuleBgCasual.js');
-require('../../lib/rules/RuleBgGulbara.js');
-
-//expressServer.set('port', process.env.OPENSHIFT_NODEJS_PORT || comm.Protocol.Port);
-//expressServer.set('ipaddr', process.env.OPENSHIFT_NODEJS_IP || "127.0.0.1");
-
-/**
- * Backgammon server.
- * Listens to socket for command messages and processes them.
- * The server is responsible for management of game and player objects,
- * rolling dice and validation of moves.
- *
- * @constructor
- */
-function Server() {
-  /**
-   * Map of client sockets, indexed by socket ID
-   * @type {{}}
-   */
-  this.clients = {};
-
-  /**
-   * List of all players
-   * @type {Player[]}
-   */
-  this.players = [];
-  
-  /**
-   * List of all matches
-   * @type {Match[]}
-   */
-  this.matches = [];
-
-  /**
-   * List of all games
-   * @type {Game[]}
-   */
-  this.games = [];
-  
-  /**
-   * List of players waiting for starting a random queue
-   * @type {Player[]}
-   */
-  this.randomPlayerQueue = [];
-
-  /**
-   * Server's default config object
-   * @type {{rulePath: string}}
-   */
-  this.config = {
-    'rulePath': './rules/'
-  };
-  
-  /**
-   * Run server instance
-   */
-  this.run = function () {
-    /** Reference to server instance */
-    var self = this;
-
-    expressServer.use(express.static(path.join(__dirname, '../browser')));
-
-    io.on('connection', function (socket) {
-      console.log('Client connected');
-
-      self.clients[socket.id] = socket;
-
-      socket.on('disconnect', function(){
-        self.handleDisconnect(socket);
-      });
-
-      socket.on(comm.Message.CREATE_GUEST, function (params) {
-        self.handleRequest(comm.Message.CREATE_GUEST, socket, params);
-      });
-
-      socket.on(comm.Message.GET_MATCH_LIST, function (params) {
-        self.handleRequest(comm.Message.GET_MATCH_LIST, socket, params);
-      });
-      
-      socket.on(comm.Message.PLAY_RANDOM, function (params) {
-        self.handleRequest(comm.Message.PLAY_RANDOM, socket, params);
-      });
-
-      socket.on(comm.Message.CREATE_GAME, function (params) {
-        self.handleRequest(comm.Message.CREATE_GAME, socket, params);
-      });
-
-      socket.on(comm.Message.JOIN_GAME, function (params) {
-        self.handleRequest(comm.Message.JOIN_GAME, socket, params);
-      });
-
-      socket.on(comm.Message.START_GAME, function (params) {
-        self.handleRequest(comm.Message.START_GAME, socket, params);
-      });
-
-      socket.on(comm.Message.ROLL_DICE, function (params) {
-        self.handleRequest(comm.Message.ROLL_DICE, socket, params);
-      });
-
-      socket.on(comm.Message.MOVE_PIECE, function (params) {
-        self.handleRequest(comm.Message.MOVE_PIECE, socket, params);
-      });
-
-      socket.on(comm.Message.CONFIRM_MOVES, function (params) {
-        self.handleRequest(comm.Message.CONFIRM_MOVES, socket, params);
-      });
-
-    });
-
-<<<<<<< HEAD
-    http.listen(process.env.OPENSHIFT_NODEJS_PORT || comm.Protocol.Port, process.env.OPENSHIFT_NODEJS_IP || '127.0.0.1', function () {
-=======
-    var host = process.env.OPENSHIFT_NODEJS_IP || 'localhost';
-    var port = process.env.OPENSHIFT_NODEJS_PORT || comm.Protocol.Port;
-    http.listen(port, host, function () {
->>>>>>> 79676b3d
-      console.log('listening on *:' + comm.Protocol.Port);
-    });
-  };
-  
-  /**
-   * Get match object associated with a socket
-   * @param {Socket} socket - Client's socket
-   * @returns {Match} - Match object associated with this socket
-   */
-  this.getSocketMatch = function (socket) {
-    return socket['match'];
-  };
-
-  /**
-   * Get game object associated with a socket
-   * @param {Socket} socket - Client's socket
-   * @returns {Game} - Game object associated with this socket
-   */
-  this.getSocketGame = function (socket) {
-    return socket['game'];
-  };
-
-  /**
-   * Get game object associated with a socket
-   * @param {Socket} socket - Client's socket
-   * @returns {Player} - Player object associated with this socket
-   */
-  this.getSocketPlayer = function (socket) {
-    return socket['player'];
-  };
-
-  /**
-   * Get game object associated with a socket
-   * @param {Socket} socket - Client's socket
-   * @returns {Rule} - Rule object associated with this socket
-   */
-  this.getSocketRule = function (socket) {
-    return socket['rule'];
-  };
-  
-  /**
-   * Associate match object with socket
-   * @param {Socket} socket - Client's socket
-   * @param {Match} match - Match object to associate
-   */
-  this.setSocketMatch = function (socket, match) {
-    socket['match'] = match;
-  };
-
-  /**
-   * Associate game object with socket
-   * @param {Socket} socket - Client's socket
-   * @param {Game} game - Game object to associate
-   */
-  this.setSocketGame = function (socket, game) {
-    socket['game'] = game;
-  };
-
-  /**
-   * Associate player object with socket
-   * @param {Socket} socket - Client's socket
-   * @param {Player} player - Player object to associate
-   */
-  this.setSocketPlayer = function (socket, player) {
-    socket['player'] = player;
-  };
-
-  /**
-   * Associate player object with socket
-   * @param {Socket} socket - Client's socket
-   * @param {Rule} rule - Rule object to associate
-   */
-  this.setSocketRule = function (socket, rule) {
-    socket['rule'] = rule;
-  };
-
-  /**
-   * Send message to client's socket
-   * @param {Socket} socket - Client's socket to send message to
-   * @param {string} msg - Message ID
-   * @param {Object} params - Object map with message parameters
-   */
-  this.sendMessage = function (socket, msg, params) {
-    console.log('Sending message ' + msg + ' to client ' + socket.id);
-    socket.emit(msg, params);
-  };
-
-  /**
-   * Send message to player
-   * @param {Player} player - Player to send message to
-   * @param {string} msg - Message ID
-   * @param {Object} params - Object map with message parameters
-   */
-  this.sendPlayerMessage = function (player, msg, params) {
-    var socket = this.clients[player.socketID];
-    this.sendMessage(socket, msg, params);
-  };
-
-  /**
-   * Send message to all players in a match
-   * @param {Match} match - Match, whose players to send message to
-   * @param {string} msg - Message ID
-   * @param {Object} params - Object map with message parameters
-   */
-  this.sendMatchMessage = function (match, msg, params) {
-    for (var i = 0; i < match.players.length; i++) {
-      this.sendPlayerMessage(match.players[i], msg, params);
-    }
-  };
-
-  /**
-   * Send message to other players in the match, except the specified one
-   * @param {Match} match - Match, whose players to send message to
-   * @param {number} exceptPlayerID - Do not send message to this player
-   * @param {string} msg - Message ID
-   * @param {Object} params - Object map with message parameters
-   */
-  this.sendOthersMessage = function (match, exceptPlayerID, msg, params) {
-    for (var i = 0; i < match.players.length; i++) {
-      if (match.players[i].id === exceptPlayerID) {
-        continue;
-      }
-      this.sendPlayerMessage(match.players[i], msg, params);
-    }
-  };
-
-  /**
-   * Handle client disconnect
-   * @param {Socket} socket - Client socket
-   */
-  this.handleDisconnect = function (socket) {
-    console.log('Client disconnected');
-  };
-
-  /**
-   * Handle client's request
-   * @param {string} msg - Message ID
-   * @param {Socket} socket - Client socket
-   * @param {Object} params - Message parameters
-   */
-  this.handleRequest = function (msg, socket, params) {
-    console.log('Request received: ' + msg);
-
-    var reply = {
-      'result': false
-    };
-    
-    // Return client's sequence number back. Client uses this number
-    // to find the right callback that should be executed on message reply.
-    if (params.clientMsgSeq) {
-      reply.clientMsgSeq = params.clientMsgSeq;
-    }
-
-    if (msg === comm.Message.CREATE_GUEST) {
-      reply.result = this.handleCreateGuest(socket, params, reply);
-    }
-    else if (msg === comm.Message.GET_MATCH_LIST) {
-      reply.result = this.handleGetMatchList(socket, params, reply);
-    }
-    else if (msg === comm.Message.PLAY_RANDOM) {
-      reply.result = this.handlePlayRandom(socket, params, reply);
-    }
-    else if (msg === comm.Message.CREATE_GAME) {
-      reply.result = this.handleCreateGame(socket, params, reply);
-    }
-    else if (msg === comm.Message.JOIN_GAME) {
-      reply.result = this.handleJoinGame(socket, params, reply);
-    }
-    else if (msg === comm.Message.START_GAME) {
-      reply.result = this.handleStartGame(socket, params, reply);
-    }
-    else if (msg === comm.Message.ROLL_DICE) {
-      reply.result = this.handleRollDice(socket, params, reply);
-    }
-    else if (msg === comm.Message.MOVE_PIECE) {
-      reply.result = this.handleMovePiece(socket, params, reply);
-    }
-    else if (msg === comm.Message.CONFIRM_MOVES) {
-      reply.result = this.handleConfirmMoves(socket, params, reply);
-    }
-    else {
-      console.log('Unknown message!');
-      return;
-    }
-
-    var match = this.getSocketMatch(socket);
-    if (match != null) {
-      reply.match = match;
-    }
-
-    if (reply.errorMessage) {
-      console.log(reply.errorMessage);
-    }
-
-    // First send reply
-    this.sendMessage(socket, msg, reply);
-    
-    // After that execute provided sendAfter callback. The callback
-    // allows any additional events to be sent after the reply
-    // has been sent.
-    if (reply.sendAfter)
-    {
-      // Execute provided callback
-      reply.sendAfter();
-      
-      // Remove it from reply, it does not need to be sent to client
-      delete reply.sendAfter;
-    }
-  };
-
-  /**
-   * Handle client's request to login as guest player.
-   * @param {Socket} socket - Client socket
-   * @param {Object} params - Request parameters
-   * @param {Object} reply - Object to be send as reply
-   * @returns {boolean} - Returns true if message have been processed
-   *                      successfully and a reply should be sent.
-   */
-  this.handleCreateGuest = function (socket, params, reply) {
-    console.log('Creating guest player');
-    
-    var cookie = socket.handshake.headers.cookie;
-    if (cookie) {
-      var match = cookie.match(/\bplayer_id=([0-9]+)/);
-      var playerID = match ? match[1] : null;
-      console.log('Player ID found in cookie: ' + playerID);
-    }
-    
-    var player = this.getPlayerByID(playerID);
-    if (player) {
-      // Player already exists, but has been disconnected
-      var match = this.getMatchByID(player.currentMatch);
-      
-      // If there is a pending match, use existing player,
-      // else create a new player object
-      if (match && !match.isOver)
-      {
-        var rule = model.Utils.loadRule(this.config.rulePath, match.ruleName);
-        player.socketID = socket.id;
-        this.setSocketPlayer(socket, player);
-        this.setSocketMatch(socket, match);
-        this.setSocketRule(socket, rule);
-
-        var self = this;
-        reply.sendAfter = function () {
-          self.sendPlayerMessage(
-            player,
-            comm.Message.EVENT_MATCH_START,
-            {
-              'match': match
-            }
-          );
-        };
-        
-        reply.player = player;
-
-        return true;        
-      }
-    }
-    
-    // New player will be created
-    var player = model.Player.createNew();
-    player.name = 'Player ' + player.id;
-    this.players.push(player);
-    console.log('New player ID: ' + player.id);
-
-    player.socketID = socket.id;
-    this.setSocketPlayer(socket, player);
-
-    reply.player = player;
-
-    return true;
-  };
-
-  /**
-   * Handle client's request to get list of active matches
-   * @param {Socket} socket - Client socket
-   * @param {Object} params - Request parameters
-   * @param {Object} reply - Object to be send as reply
-   * @returns {boolean} - Returns true if message have been processed
-   *                      successfully and a reply should be sent.
-   */
-  this.handleGetMatchList = function (socket, params, reply) {
-    console.log('List of matches requested');
-
-    var list = [];
-
-    for (var i = 0; i < this.matches.length; i++) {
-      list.push({
-        'id': this.matches[i].id
-      });
-    }
-
-    reply.list = list;
-
-    return true;
-  };
-  
-  /**
-   * Handle client's request to play a random match.
-   * If there is another player waiting in queue, start a match
-   * between the two players. If there are no other players
-   * waiting, put player in queue.
-   * @param {Socket} socket - Client socket
-   * @param {Object} params - Request parameters
-   * @param {string} params.ruleName - Name of rule that should be used for creating the match
-   * @param {Object} reply - Object to be send as reply
-   * @returns {boolean} - Returns true if message have been processed
-   *                      successfully and a reply should be sent.
-   */
-  this.handlePlayRandom = function (socket, params, reply) {
-    console.log('Play random match');
-    
-    var player = this.getSocketPlayer(socket);
-    if (!player) {
-        reply.errorMessage = 'Player not found!';
-        return false;
-    }
-
-    var otherPlayer = this.randomPlayerQueue.pop();
-    if (otherPlayer != null) {
-      // Start a new match with this other player
-      var rule = model.Utils.loadRule(this.config.rulePath, params.ruleName);
-      var match = model.Match.createNew(rule);
-      
-      otherPlayer.currentMatch = match.id;
-      otherPlayer.currentPieceType = model.PieceType.WHITE;
-      model.Match.addHostPlayer(match, otherPlayer);
-      
-      player.currentMatch = match.id;
-      player.currentPieceType = model.PieceType.BLACK;
-      model.Match.addGuestPlayer(match, player);
-      
-      this.matches.push(match);
-      
-      var game = model.Match.createNewGame(match, rule);
-      this.games.push(game);
-      game.hasStarted = true;
-      game.turnPlayer = otherPlayer;
-      game.turnNumber = 1;
-
-      // Assign match and rule objects to sockets of both players
-      this.setSocketMatch(socket, match);
-      this.setSocketRule(socket, rule);
-      
-      var otherSocket = this.clients[otherPlayer.socketID];
-      this.setSocketMatch(otherSocket, match);
-      this.setSocketRule(otherSocket, rule);
-      
-      // Remove players from waiting queue
-      model.Utils.removeItem(this.randomPlayerQueue, player);
-      model.Utils.removeItem(this.randomPlayerQueue, otherPlayer);
-
-      // Prepare reply
-      reply.host = otherPlayer;
-      reply.guest = player;
-      reply.ruleName = params.ruleName;
-      
-      var self = this;
-      reply.sendAfter = function () {
-        self.sendMatchMessage(
-          match,
-          comm.Message.EVENT_MATCH_START,
-          {
-            'match': match
-          }
-        );
-      };
-      
-      return true;
-    }
-    else {
-      // Put player in queue, and wait for another player
-      this.randomPlayerQueue.push(player);
-      
-      reply.isWaiting = true;
-      return true;
-    }
-  };
-
-  /**
-   * Handle client's request to create a new match
-   * @param {Socket} socket - Client socket
-   * @param {Object} params - Request parameters
-   * @param {string} params.ruleName - Name of rule that should be used for creating the match
-   * @param {Object} reply - Object to be send as reply
-   * @returns {boolean} - Returns true if message have been processed
-   *                      successfully and a reply should be sent.
-   */
-  this.handleCreateMatch = function (socket, params, reply) {
-    console.log('Creating new match', params);
-
-    var player = this.getSocketPlayer(socket);
-    if (!player) {
-        reply.errorMessage = 'Player not found!';
-        return false;
-    }
-
-    var rule = model.Utils.loadRule(this.config.rulePath, params.ruleName);
-
-    var match = model.Match.createNew(rule);
-    model.Match.addHostPlayer(match, player);
-    player.currentMatch = match.id;
-    player.currentPieceType = model.PieceType.WHITE;
-    this.matches.push(match);
-    
-    var game = model.Match.createNewGame(match, rule);
-    this.games.push(game);
-
-    this.setSocketMatch(socket, match);
-    this.setSocketRule(socket, rule);
-
-    reply.player = player;
-    reply.ruleName = params.ruleName;
-
-    return true;
-  };
-
-  /**
-   * Handle client's request to join a new match
-   * @param {Socket} socket - Client socket
-   * @param {Object} params - Request parameters
-   * @param {string} params.matchID - ID of match to join
-   * @param {Object} reply - Object to be send as reply
-   * @returns {boolean} - Returns true if message have been processed
-   *                      successfully and a reply should be sent.
-   */
-  this.handleJoinMatch = function (socket, params, reply) {
-    console.log('Joining match', params);
-
-    if (this.matches.length <= 0) {
-      reply.errorMessage = 'Match with ID ' + params.matchID + ' not found!';
-      return false;
-    }
-    
-    var match = this.getMatchByID(params.matchID);
-    if (!match) {
-      reply.errorMessage = 'Match with ID ' + params.matchID + ' not found!';
-      return false;
-    }
-
-    if (match.guest != null) {
-      reply.errorMessage = 'Match with ID ' + match.id + ' is full!';
-      return false;
-    }
-
-    var guestPlayer = this.getSocketPlayer(socket);
-    if (!guestPlayer) {
-      reply.errorMessage = 'Player not found!';
-      return false;
-    }
-
-    var rule = model.Utils.loadRule(this.config.rulePath, match.ruleName);
-
-    model.Match.addGuestPlayer(match, guestPlayer);
-
-    guestPlayer.currentMatch = match.id;
-    guestPlayer.currentPieceType = model.PieceType.BLACK;
-
-    this.setSocketMatch(socket, match);
-    this.setSocketRule(socket, rule);
-
-    reply.ruleName = match.ruleName;
-    reply.host = match.host;
-    reply.guest = guestPlayer;
-
-    this.sendOthersMessage(
-      match,
-      guestPlayer.id,
-      comm.Message.EVENT_PLAYER_JOINED,
-      {
-        'match': match,
-        'host': match.host,
-        'guest': guestPlayer
-      }
-    );
-
-    return true;
-  };
-
-  /**
-   * Handle client's request to start the game.
-   * The game is started, only if another player has joined the game
-   * @param {Socket} socket - Client socket
-   * @param {Object} params - Request parameters
-   * @param {Object} reply - Object to be send as reply
-   * @returns {boolean} - Returns true if message have been processed
-   *                      successfully and a reply should be sent.
-   */
-  this.handleStartGame = function (socket, params, reply) {
-    console.log('Starting game');
-
-    var match = this.getSocketMatch(socket);
-    var player = this.getSocketPlayer(socket);
-
-    if ((match.host == null) || (match.host.id != player.id)) {
-      reply.errorMessage = 'Match with ID ' + match.id + ' not owned by player with ID ' + player.id + '!';
-      return false;
-    }
-
-    if (!model.Match.hasGuestJoined(match)) {
-      reply.errorMessage = 'Match with ID ' + match.id + ' has no guest player!';
-      return false;
-    }
-
-    match.currentGame.hasStarted = true;
-    match.currentGame.turnPlayer = player;
-    match.currentGame.turnNumber = 1;
-
-    this.sendOthersMessage(
-      match,
-      player.id,
-      comm.Message.EVENT_GAME_START,
-      {
-        'match': match,
-        'game': match.currentGame
-      }
-    );
-
-    return true;
-  };
-
-  /**
-   * Handle client's request to roll dice.
-   * @param {Socket} socket - Client socket
-   * @param {Object} params - Request parameters
-   * @param {Object} reply - Object to be send as reply
-   * @returns {boolean} - Returns true if message have been processed
-   *                      successfully and a reply should be sent.
-   */
-  this.handleRollDice = function (socket, params, reply) {
-    console.log('Rolling dice');
-
-    var match = this.getSocketMatch(socket);
-    var player = this.getSocketPlayer(socket);
-    var rule = this.getSocketRule(socket);
-    
-    var game = match.currentGame;
-    
-    if (!game) {
-      reply.errorMessage = 'Match with ID ' + match.id + ' has no current game!';
-      return false;
-    }
-
-    if (!game.hasStarted) {
-      reply.errorMessage = 'Game with ID ' + game.id + ' is not yet started!';
-      return false;
-    }
-
-    if ((game.turnPlayer == null) || (game.turnPlayer.id != player.id)) {
-      reply.errorMessage = 'Cannot roll dice it isn\'t player ' + player.id + ' turn!';
-      return false;
-    }
-
-    if (model.Game.diceWasRolled(game)) {
-      reply.errorMessage = 'Dice was already rolled!';
-      return false;
-    }
-
-    var dice = rule.rollDice(game);
-    game.turnDice = dice;
-
-    reply.player = game.turnPlayer;
-    reply.dice = dice;
-
-    this.sendOthersMessage(
-      match,
-      player.id,
-      comm.Message.EVENT_DICE_ROLL,
-      {
-        'match': match
-      }
-    );
-
-    return true;
-  };
-
-  /**
-   * Handle client's request to move a piece.
-   * @param {Socket} socket - Client socket
-   * @param {Object} params - Request parameters
-   * @param {number} params.piece - Piece to move
-   * @param {number} params.steps - Number of steps to move
-   * @param {PieceType} params.type - Type of piece
-   * @param {Object} reply - Object to be send as reply
-   * @returns {boolean} - Returns true if message have been processed
-   *                      successfully and a reply should be sent.
-   */
-  this.handleMovePiece = function (socket, params, reply) {
-    console.log('Moving a piece', params);
-
-    var match = this.getSocketMatch(socket);
-    var player = this.getSocketPlayer(socket);
-    var rule = this.getSocketRule(socket);
-    
-    console.log('Piece:', params.piece);
-    
-    if (params.piece == null) {
-      reply.errorMessage = 'No piece selected!';
-      return false;
-    }
-    
-    if (!match.currentGame) {
-      reply.errorMessage = 'Match created, but current game is null!';
-      return false;
-    }
-    
-    // First, check status of the game: if game was started, if it is player's turn, etc.
-    if (!rule.validateMove(match.currentGame, player, params.piece, params.steps)) {
-      reply.errorMessage = 'Requested move is not valid!';
-      return false;
-    }
-
-    var actionList = rule.getMoveActions(match.currentGame.state, params.piece, params.steps);
-    if (actionList.length == 0) {
-      reply.errorMessage = 'Requested move is not allowed!';
-      return false;
-    }
-
-    try {
-      rule.applyMoveActions(match.currentGame.state, actionList);
-      rule.markAsPlayed(match.currentGame, params.steps);
-      
-      reply.piece = params.piece;
-      reply.type = params.type;
-      reply.steps = params.steps;
-      reply.moveActionList = actionList;
-
-      this.sendMatchMessage(
-        match,
-        comm.Message.EVENT_PIECE_MOVE,
-        {
-          'match': match,
-          'piece': params.piece,
-          'type': params.type,
-          'steps': params.steps,
-          'moveActionList': actionList
-        }
-      );
-
-      return true;      
-    }
-    catch (e) {
-      reply.piece = params.piece;
-      reply.type = params.type;
-      reply.steps = params.steps;
-      reply.moveActionList = [];
-
-      //throw e;
-      
-      return false;
-    }
-  };
-
-  /**
-   * Handle client's request to confirm moves made in current turn
-   * @param {Socket} socket - Client socket
-   * @param {Object} params - Request parameters
-   * @param {Object} reply - Object to be send as reply
-   * @returns {boolean} - Returns true if message have been processed
-   *                      successfully and a reply should be sent.
-   */
-  this.handleConfirmMoves = function (socket, params, reply) {
-    console.log('Confirming piece movement', params);
-
-    var match = this.getSocketMatch(socket);
-    var player = this.getSocketPlayer(socket);
-    var rule = this.getSocketRule(socket);
-
-    if (!rule.validateConfirm(match.currentGame, player)) {
-      reply.errorMessage = 'Confirming moves is not allowed!';
-      return false;
-    }
-    
-    var otherPlayer = (model.Match.isHost(match, player)) ? match.guest : match.host;
-    
-    console.log('CONFIRM MOVES');
-    // Check if player has won
-    if (rule.hasWon(match.currentGame.state, player)) {
-      
-      // TODO: Move ending game logic to rule. Keep only calls
-      //       sending messages to client.
-      
-      console.log('HAS NOW');
-      // Player has won the game
-      // 1. Update score
-      // 2. If score < match.length, start a new game
-      // 3. Else end match
-      
-      // 1. Update score
-      var score = rule.getGameScore(match.currentGame.state, player);
-      match.score[player.currentPieceType] += score;
-      
-      if (match.score[player.currentPieceType] >= match.length) {
-        match.isOver = true;
-      }
-      
-      if (match.isOver) {
-        // 3. End match
-        var self = this;
-        reply.sendAfter = function () {
-          self.sendMatchMessage(
-            match,
-            comm.Message.EVENT_MATCH_OVER,
-            {
-              'match': match,
-              'winner': player
-            }
-          );
-        };
-      }
-      else {
-        // 2. Start a new game
-        // NEXT: Start a new game
-        var game = model.Match.createNewGame(match, rule);
-        this.games.push(game);
-        game.hasStarted = true;
-        game.turnPlayer = otherPlayer;
-        game.turnNumber = 1;
-        
-        var self = this;
-        reply.sendAfter = function () {
-          self.sendMatchMessage(
-            match,
-            comm.Message.EVENT_GAME_OVER,
-            {
-              'match': match,
-              'winner': player
-            }
-          );
-          
-          self.sendMatchMessage(
-            match,
-            comm.Message.EVENT_GAME_RESTART,
-            {
-              'match': match,
-              'game': match.currentGame
-            }
-          );
-        };
-      }
-    }
-    else {
-      rule.nextTurn(match);
-
-      this.sendMatchMessage(
-        match,
-        comm.Message.EVENT_TURN_START,
-        {
-          'match': match
-        }
-      );
-    }
-
-    return true;
-  };
-
-  /**
-   * Get player by ID
-   * @param {number} id - Player's ID
-   * @returns {Player} - Returns player or null if not found.
-   */
-  this.getPlayerByID = function (id) {
-    console.log('Length:' + this.players.length);
-    for (var i = 0; i < this.players.length; i++) {
-      console.log(this.players[i]);
-      if (this.players[i].id == id) {
-        return this.players[i];
-      }
-    }
-    return null;
-  };
-
-  /**
-   * Get match by ID
-   * @param {number} id - Match ID
-   * @returns {Match} - Returns match or null if not found.
-   */
-  this.getMatchByID = function (id) {
-    for (var i = 0; i < this.matches.length; i++) {
-      if (this.matches[i].id == id) {
-        return this.matches[i];
-      }
-    }
-    return null;
-  };
-
-}
-
-var server = new Server();
+var path = require('path');
+var express = require('express');
+var expressServer = express();
+var http = require('http').Server(expressServer);
+var io = require('socket.io')(http);
+var comm = require('../../lib/comm.js');
+var model = require('../../lib/model.js');
+require('../../lib/rules/rule.js');
+require('../../lib/rules/RuleBgCasual.js');
+require('../../lib/rules/RuleBgGulbara.js');
+
+/**
+ * Backgammon server.
+ * Listens to socket for command messages and processes them.
+ * The server is responsible for management of game and player objects,
+ * rolling dice and validation of moves.
+ *
+ * @constructor
+ */
+function Server() {
+  /**
+   * Map of client sockets, indexed by socket ID
+   * @type {{}}
+   */
+  this.clients = {};
+
+  /**
+   * List of all players
+   * @type {Player[]}
+   */
+  this.players = [];
+  
+  /**
+   * List of all matches
+   * @type {Match[]}
+   */
+  this.matches = [];
+
+  /**
+   * List of all games
+   * @type {Game[]}
+   */
+  this.games = [];
+  
+  /**
+   * List of players waiting for starting a random queue
+   * @type {Player[]}
+   */
+  this.randomPlayerQueue = [];
+
+  /**
+   * Server's default config object
+   * @type {{rulePath: string}}
+   */
+  this.config = {
+    'rulePath': './rules/'
+  };
+  
+  /**
+   * Run server instance
+   */
+  this.run = function () {
+    /** Reference to server instance */
+    var self = this;
+
+    expressServer.use(express.static(path.join(__dirname, '../browser')));
+
+    io.on('connection', function (socket) {
+      console.log('Client connected');
+
+      self.clients[socket.id] = socket;
+
+      socket.on('disconnect', function(){
+        self.handleDisconnect(socket);
+      });
+
+      socket.on(comm.Message.CREATE_GUEST, function (params) {
+        self.handleRequest(comm.Message.CREATE_GUEST, socket, params);
+      });
+
+      socket.on(comm.Message.GET_MATCH_LIST, function (params) {
+        self.handleRequest(comm.Message.GET_MATCH_LIST, socket, params);
+      });
+      
+      socket.on(comm.Message.PLAY_RANDOM, function (params) {
+        self.handleRequest(comm.Message.PLAY_RANDOM, socket, params);
+      });
+
+      socket.on(comm.Message.CREATE_GAME, function (params) {
+        self.handleRequest(comm.Message.CREATE_GAME, socket, params);
+      });
+
+      socket.on(comm.Message.JOIN_GAME, function (params) {
+        self.handleRequest(comm.Message.JOIN_GAME, socket, params);
+      });
+
+      socket.on(comm.Message.START_GAME, function (params) {
+        self.handleRequest(comm.Message.START_GAME, socket, params);
+      });
+
+      socket.on(comm.Message.ROLL_DICE, function (params) {
+        self.handleRequest(comm.Message.ROLL_DICE, socket, params);
+      });
+
+      socket.on(comm.Message.MOVE_PIECE, function (params) {
+        self.handleRequest(comm.Message.MOVE_PIECE, socket, params);
+      });
+
+      socket.on(comm.Message.CONFIRM_MOVES, function (params) {
+        self.handleRequest(comm.Message.CONFIRM_MOVES, socket, params);
+      });
+
+    });
+
+    var host = process.env.OPENSHIFT_NODEJS_IP || 'localhost';
+    var port = process.env.OPENSHIFT_NODEJS_PORT || comm.Protocol.Port;
+    http.listen(port, host, function () {
+      console.log('listening on *:' + comm.Protocol.Port);
+    });
+  };
+  
+  /**
+   * Get match object associated with a socket
+   * @param {Socket} socket - Client's socket
+   * @returns {Match} - Match object associated with this socket
+   */
+  this.getSocketMatch = function (socket) {
+    return socket['match'];
+  };
+
+  /**
+   * Get game object associated with a socket
+   * @param {Socket} socket - Client's socket
+   * @returns {Game} - Game object associated with this socket
+   */
+  this.getSocketGame = function (socket) {
+    return socket['game'];
+  };
+
+  /**
+   * Get game object associated with a socket
+   * @param {Socket} socket - Client's socket
+   * @returns {Player} - Player object associated with this socket
+   */
+  this.getSocketPlayer = function (socket) {
+    return socket['player'];
+  };
+
+  /**
+   * Get game object associated with a socket
+   * @param {Socket} socket - Client's socket
+   * @returns {Rule} - Rule object associated with this socket
+   */
+  this.getSocketRule = function (socket) {
+    return socket['rule'];
+  };
+  
+  /**
+   * Associate match object with socket
+   * @param {Socket} socket - Client's socket
+   * @param {Match} match - Match object to associate
+   */
+  this.setSocketMatch = function (socket, match) {
+    socket['match'] = match;
+  };
+
+  /**
+   * Associate game object with socket
+   * @param {Socket} socket - Client's socket
+   * @param {Game} game - Game object to associate
+   */
+  this.setSocketGame = function (socket, game) {
+    socket['game'] = game;
+  };
+
+  /**
+   * Associate player object with socket
+   * @param {Socket} socket - Client's socket
+   * @param {Player} player - Player object to associate
+   */
+  this.setSocketPlayer = function (socket, player) {
+    socket['player'] = player;
+  };
+
+  /**
+   * Associate player object with socket
+   * @param {Socket} socket - Client's socket
+   * @param {Rule} rule - Rule object to associate
+   */
+  this.setSocketRule = function (socket, rule) {
+    socket['rule'] = rule;
+  };
+
+  /**
+   * Send message to client's socket
+   * @param {Socket} socket - Client's socket to send message to
+   * @param {string} msg - Message ID
+   * @param {Object} params - Object map with message parameters
+   */
+  this.sendMessage = function (socket, msg, params) {
+    console.log('Sending message ' + msg + ' to client ' + socket.id);
+    socket.emit(msg, params);
+  };
+
+  /**
+   * Send message to player
+   * @param {Player} player - Player to send message to
+   * @param {string} msg - Message ID
+   * @param {Object} params - Object map with message parameters
+   */
+  this.sendPlayerMessage = function (player, msg, params) {
+    var socket = this.clients[player.socketID];
+    this.sendMessage(socket, msg, params);
+  };
+
+  /**
+   * Send message to all players in a match
+   * @param {Match} match - Match, whose players to send message to
+   * @param {string} msg - Message ID
+   * @param {Object} params - Object map with message parameters
+   */
+  this.sendMatchMessage = function (match, msg, params) {
+    for (var i = 0; i < match.players.length; i++) {
+      this.sendPlayerMessage(match.players[i], msg, params);
+    }
+  };
+
+  /**
+   * Send message to other players in the match, except the specified one
+   * @param {Match} match - Match, whose players to send message to
+   * @param {number} exceptPlayerID - Do not send message to this player
+   * @param {string} msg - Message ID
+   * @param {Object} params - Object map with message parameters
+   */
+  this.sendOthersMessage = function (match, exceptPlayerID, msg, params) {
+    for (var i = 0; i < match.players.length; i++) {
+      if (match.players[i].id === exceptPlayerID) {
+        continue;
+      }
+      this.sendPlayerMessage(match.players[i], msg, params);
+    }
+  };
+
+  /**
+   * Handle client disconnect
+   * @param {Socket} socket - Client socket
+   */
+  this.handleDisconnect = function (socket) {
+    console.log('Client disconnected');
+  };
+
+  /**
+   * Handle client's request
+   * @param {string} msg - Message ID
+   * @param {Socket} socket - Client socket
+   * @param {Object} params - Message parameters
+   */
+  this.handleRequest = function (msg, socket, params) {
+    console.log('Request received: ' + msg);
+
+    var reply = {
+      'result': false
+    };
+    
+    // Return client's sequence number back. Client uses this number
+    // to find the right callback that should be executed on message reply.
+    if (params.clientMsgSeq) {
+      reply.clientMsgSeq = params.clientMsgSeq;
+    }
+
+    if (msg === comm.Message.CREATE_GUEST) {
+      reply.result = this.handleCreateGuest(socket, params, reply);
+    }
+    else if (msg === comm.Message.GET_MATCH_LIST) {
+      reply.result = this.handleGetMatchList(socket, params, reply);
+    }
+    else if (msg === comm.Message.PLAY_RANDOM) {
+      reply.result = this.handlePlayRandom(socket, params, reply);
+    }
+    else if (msg === comm.Message.CREATE_GAME) {
+      reply.result = this.handleCreateGame(socket, params, reply);
+    }
+    else if (msg === comm.Message.JOIN_GAME) {
+      reply.result = this.handleJoinGame(socket, params, reply);
+    }
+    else if (msg === comm.Message.START_GAME) {
+      reply.result = this.handleStartGame(socket, params, reply);
+    }
+    else if (msg === comm.Message.ROLL_DICE) {
+      reply.result = this.handleRollDice(socket, params, reply);
+    }
+    else if (msg === comm.Message.MOVE_PIECE) {
+      reply.result = this.handleMovePiece(socket, params, reply);
+    }
+    else if (msg === comm.Message.CONFIRM_MOVES) {
+      reply.result = this.handleConfirmMoves(socket, params, reply);
+    }
+    else {
+      console.log('Unknown message!');
+      return;
+    }
+
+    var match = this.getSocketMatch(socket);
+    if (match != null) {
+      reply.match = match;
+    }
+
+    if (reply.errorMessage) {
+      console.log(reply.errorMessage);
+    }
+
+    // First send reply
+    this.sendMessage(socket, msg, reply);
+    
+    // After that execute provided sendAfter callback. The callback
+    // allows any additional events to be sent after the reply
+    // has been sent.
+    if (reply.sendAfter)
+    {
+      // Execute provided callback
+      reply.sendAfter();
+      
+      // Remove it from reply, it does not need to be sent to client
+      delete reply.sendAfter;
+    }
+  };
+
+  /**
+   * Handle client's request to login as guest player.
+   * @param {Socket} socket - Client socket
+   * @param {Object} params - Request parameters
+   * @param {Object} reply - Object to be send as reply
+   * @returns {boolean} - Returns true if message have been processed
+   *                      successfully and a reply should be sent.
+   */
+  this.handleCreateGuest = function (socket, params, reply) {
+    console.log('Creating guest player');
+    
+    var cookie = socket.handshake.headers.cookie;
+    if (cookie) {
+      var match = cookie.match(/\bplayer_id=([0-9]+)/);
+      var playerID = match ? match[1] : null;
+      console.log('Player ID found in cookie: ' + playerID);
+    }
+    
+    var player = this.getPlayerByID(playerID);
+    if (player) {
+      // Player already exists, but has been disconnected
+      var match = this.getMatchByID(player.currentMatch);
+      
+      // If there is a pending match, use existing player,
+      // else create a new player object
+      if (match && !match.isOver)
+      {
+        var rule = model.Utils.loadRule(this.config.rulePath, match.ruleName);
+        player.socketID = socket.id;
+        this.setSocketPlayer(socket, player);
+        this.setSocketMatch(socket, match);
+        this.setSocketRule(socket, rule);
+
+        var self = this;
+        reply.sendAfter = function () {
+          self.sendPlayerMessage(
+            player,
+            comm.Message.EVENT_MATCH_START,
+            {
+              'match': match
+            }
+          );
+        };
+        
+        reply.player = player;
+
+        return true;        
+      }
+    }
+    
+    // New player will be created
+    var player = model.Player.createNew();
+    player.name = 'Player ' + player.id;
+    this.players.push(player);
+    console.log('New player ID: ' + player.id);
+
+    player.socketID = socket.id;
+    this.setSocketPlayer(socket, player);
+
+    reply.player = player;
+
+    return true;
+  };
+
+  /**
+   * Handle client's request to get list of active matches
+   * @param {Socket} socket - Client socket
+   * @param {Object} params - Request parameters
+   * @param {Object} reply - Object to be send as reply
+   * @returns {boolean} - Returns true if message have been processed
+   *                      successfully and a reply should be sent.
+   */
+  this.handleGetMatchList = function (socket, params, reply) {
+    console.log('List of matches requested');
+
+    var list = [];
+
+    for (var i = 0; i < this.matches.length; i++) {
+      list.push({
+        'id': this.matches[i].id
+      });
+    }
+
+    reply.list = list;
+
+    return true;
+  };
+  
+  /**
+   * Handle client's request to play a random match.
+   * If there is another player waiting in queue, start a match
+   * between the two players. If there are no other players
+   * waiting, put player in queue.
+   * @param {Socket} socket - Client socket
+   * @param {Object} params - Request parameters
+   * @param {string} params.ruleName - Name of rule that should be used for creating the match
+   * @param {Object} reply - Object to be send as reply
+   * @returns {boolean} - Returns true if message have been processed
+   *                      successfully and a reply should be sent.
+   */
+  this.handlePlayRandom = function (socket, params, reply) {
+    console.log('Play random match');
+    
+    var player = this.getSocketPlayer(socket);
+    if (!player) {
+        reply.errorMessage = 'Player not found!';
+        return false;
+    }
+
+    var otherPlayer = this.randomPlayerQueue.pop();
+    if (otherPlayer != null) {
+      // Start a new match with this other player
+      var rule = model.Utils.loadRule(this.config.rulePath, params.ruleName);
+      var match = model.Match.createNew(rule);
+      
+      otherPlayer.currentMatch = match.id;
+      otherPlayer.currentPieceType = model.PieceType.WHITE;
+      model.Match.addHostPlayer(match, otherPlayer);
+      
+      player.currentMatch = match.id;
+      player.currentPieceType = model.PieceType.BLACK;
+      model.Match.addGuestPlayer(match, player);
+      
+      this.matches.push(match);
+      
+      var game = model.Match.createNewGame(match, rule);
+      this.games.push(game);
+      game.hasStarted = true;
+      game.turnPlayer = otherPlayer;
+      game.turnNumber = 1;
+
+      // Assign match and rule objects to sockets of both players
+      this.setSocketMatch(socket, match);
+      this.setSocketRule(socket, rule);
+      
+      var otherSocket = this.clients[otherPlayer.socketID];
+      this.setSocketMatch(otherSocket, match);
+      this.setSocketRule(otherSocket, rule);
+      
+      // Remove players from waiting queue
+      model.Utils.removeItem(this.randomPlayerQueue, player);
+      model.Utils.removeItem(this.randomPlayerQueue, otherPlayer);
+
+      // Prepare reply
+      reply.host = otherPlayer;
+      reply.guest = player;
+      reply.ruleName = params.ruleName;
+      
+      var self = this;
+      reply.sendAfter = function () {
+        self.sendMatchMessage(
+          match,
+          comm.Message.EVENT_MATCH_START,
+          {
+            'match': match
+          }
+        );
+      };
+      
+      return true;
+    }
+    else {
+      // Put player in queue, and wait for another player
+      this.randomPlayerQueue.push(player);
+      
+      reply.isWaiting = true;
+      return true;
+    }
+  };
+
+  /**
+   * Handle client's request to create a new match
+   * @param {Socket} socket - Client socket
+   * @param {Object} params - Request parameters
+   * @param {string} params.ruleName - Name of rule that should be used for creating the match
+   * @param {Object} reply - Object to be send as reply
+   * @returns {boolean} - Returns true if message have been processed
+   *                      successfully and a reply should be sent.
+   */
+  this.handleCreateMatch = function (socket, params, reply) {
+    console.log('Creating new match', params);
+
+    var player = this.getSocketPlayer(socket);
+    if (!player) {
+        reply.errorMessage = 'Player not found!';
+        return false;
+    }
+
+    var rule = model.Utils.loadRule(this.config.rulePath, params.ruleName);
+
+    var match = model.Match.createNew(rule);
+    model.Match.addHostPlayer(match, player);
+    player.currentMatch = match.id;
+    player.currentPieceType = model.PieceType.WHITE;
+    this.matches.push(match);
+    
+    var game = model.Match.createNewGame(match, rule);
+    this.games.push(game);
+
+    this.setSocketMatch(socket, match);
+    this.setSocketRule(socket, rule);
+
+    reply.player = player;
+    reply.ruleName = params.ruleName;
+
+    return true;
+  };
+
+  /**
+   * Handle client's request to join a new match
+   * @param {Socket} socket - Client socket
+   * @param {Object} params - Request parameters
+   * @param {string} params.matchID - ID of match to join
+   * @param {Object} reply - Object to be send as reply
+   * @returns {boolean} - Returns true if message have been processed
+   *                      successfully and a reply should be sent.
+   */
+  this.handleJoinMatch = function (socket, params, reply) {
+    console.log('Joining match', params);
+
+    if (this.matches.length <= 0) {
+      reply.errorMessage = 'Match with ID ' + params.matchID + ' not found!';
+      return false;
+    }
+    
+    var match = this.getMatchByID(params.matchID);
+    if (!match) {
+      reply.errorMessage = 'Match with ID ' + params.matchID + ' not found!';
+      return false;
+    }
+
+    if (match.guest != null) {
+      reply.errorMessage = 'Match with ID ' + match.id + ' is full!';
+      return false;
+    }
+
+    var guestPlayer = this.getSocketPlayer(socket);
+    if (!guestPlayer) {
+      reply.errorMessage = 'Player not found!';
+      return false;
+    }
+
+    var rule = model.Utils.loadRule(this.config.rulePath, match.ruleName);
+
+    model.Match.addGuestPlayer(match, guestPlayer);
+
+    guestPlayer.currentMatch = match.id;
+    guestPlayer.currentPieceType = model.PieceType.BLACK;
+
+    this.setSocketMatch(socket, match);
+    this.setSocketRule(socket, rule);
+
+    reply.ruleName = match.ruleName;
+    reply.host = match.host;
+    reply.guest = guestPlayer;
+
+    this.sendOthersMessage(
+      match,
+      guestPlayer.id,
+      comm.Message.EVENT_PLAYER_JOINED,
+      {
+        'match': match,
+        'host': match.host,
+        'guest': guestPlayer
+      }
+    );
+
+    return true;
+  };
+
+  /**
+   * Handle client's request to start the game.
+   * The game is started, only if another player has joined the game
+   * @param {Socket} socket - Client socket
+   * @param {Object} params - Request parameters
+   * @param {Object} reply - Object to be send as reply
+   * @returns {boolean} - Returns true if message have been processed
+   *                      successfully and a reply should be sent.
+   */
+  this.handleStartGame = function (socket, params, reply) {
+    console.log('Starting game');
+
+    var match = this.getSocketMatch(socket);
+    var player = this.getSocketPlayer(socket);
+
+    if ((match.host == null) || (match.host.id != player.id)) {
+      reply.errorMessage = 'Match with ID ' + match.id + ' not owned by player with ID ' + player.id + '!';
+      return false;
+    }
+
+    if (!model.Match.hasGuestJoined(match)) {
+      reply.errorMessage = 'Match with ID ' + match.id + ' has no guest player!';
+      return false;
+    }
+
+    match.currentGame.hasStarted = true;
+    match.currentGame.turnPlayer = player;
+    match.currentGame.turnNumber = 1;
+
+    this.sendOthersMessage(
+      match,
+      player.id,
+      comm.Message.EVENT_GAME_START,
+      {
+        'match': match,
+        'game': match.currentGame
+      }
+    );
+
+    return true;
+  };
+
+  /**
+   * Handle client's request to roll dice.
+   * @param {Socket} socket - Client socket
+   * @param {Object} params - Request parameters
+   * @param {Object} reply - Object to be send as reply
+   * @returns {boolean} - Returns true if message have been processed
+   *                      successfully and a reply should be sent.
+   */
+  this.handleRollDice = function (socket, params, reply) {
+    console.log('Rolling dice');
+
+    var match = this.getSocketMatch(socket);
+    var player = this.getSocketPlayer(socket);
+    var rule = this.getSocketRule(socket);
+    
+    var game = match.currentGame;
+    
+    if (!game) {
+      reply.errorMessage = 'Match with ID ' + match.id + ' has no current game!';
+      return false;
+    }
+
+    if (!game.hasStarted) {
+      reply.errorMessage = 'Game with ID ' + game.id + ' is not yet started!';
+      return false;
+    }
+
+    if ((game.turnPlayer == null) || (game.turnPlayer.id != player.id)) {
+      reply.errorMessage = 'Cannot roll dice it isn\'t player ' + player.id + ' turn!';
+      return false;
+    }
+
+    if (model.Game.diceWasRolled(game)) {
+      reply.errorMessage = 'Dice was already rolled!';
+      return false;
+    }
+
+    var dice = rule.rollDice(game);
+    game.turnDice = dice;
+
+    reply.player = game.turnPlayer;
+    reply.dice = dice;
+
+    this.sendOthersMessage(
+      match,
+      player.id,
+      comm.Message.EVENT_DICE_ROLL,
+      {
+        'match': match
+      }
+    );
+
+    return true;
+  };
+
+  /**
+   * Handle client's request to move a piece.
+   * @param {Socket} socket - Client socket
+   * @param {Object} params - Request parameters
+   * @param {number} params.piece - Piece to move
+   * @param {number} params.steps - Number of steps to move
+   * @param {PieceType} params.type - Type of piece
+   * @param {Object} reply - Object to be send as reply
+   * @returns {boolean} - Returns true if message have been processed
+   *                      successfully and a reply should be sent.
+   */
+  this.handleMovePiece = function (socket, params, reply) {
+    console.log('Moving a piece', params);
+
+    var match = this.getSocketMatch(socket);
+    var player = this.getSocketPlayer(socket);
+    var rule = this.getSocketRule(socket);
+    
+    console.log('Piece:', params.piece);
+    
+    if (params.piece == null) {
+      reply.errorMessage = 'No piece selected!';
+      return false;
+    }
+    
+    if (!match.currentGame) {
+      reply.errorMessage = 'Match created, but current game is null!';
+      return false;
+    }
+    
+    // First, check status of the game: if game was started, if it is player's turn, etc.
+    if (!rule.validateMove(match.currentGame, player, params.piece, params.steps)) {
+      reply.errorMessage = 'Requested move is not valid!';
+      return false;
+    }
+
+    var actionList = rule.getMoveActions(match.currentGame.state, params.piece, params.steps);
+    if (actionList.length == 0) {
+      reply.errorMessage = 'Requested move is not allowed!';
+      return false;
+    }
+
+    try {
+      rule.applyMoveActions(match.currentGame.state, actionList);
+      rule.markAsPlayed(match.currentGame, params.steps);
+      
+      reply.piece = params.piece;
+      reply.type = params.type;
+      reply.steps = params.steps;
+      reply.moveActionList = actionList;
+
+      this.sendMatchMessage(
+        match,
+        comm.Message.EVENT_PIECE_MOVE,
+        {
+          'match': match,
+          'piece': params.piece,
+          'type': params.type,
+          'steps': params.steps,
+          'moveActionList': actionList
+        }
+      );
+
+      return true;      
+    }
+    catch (e) {
+      reply.piece = params.piece;
+      reply.type = params.type;
+      reply.steps = params.steps;
+      reply.moveActionList = [];
+
+      //throw e;
+      
+      return false;
+    }
+  };
+
+  /**
+   * Handle client's request to confirm moves made in current turn
+   * @param {Socket} socket - Client socket
+   * @param {Object} params - Request parameters
+   * @param {Object} reply - Object to be send as reply
+   * @returns {boolean} - Returns true if message have been processed
+   *                      successfully and a reply should be sent.
+   */
+  this.handleConfirmMoves = function (socket, params, reply) {
+    console.log('Confirming piece movement', params);
+
+    var match = this.getSocketMatch(socket);
+    var player = this.getSocketPlayer(socket);
+    var rule = this.getSocketRule(socket);
+
+    if (!rule.validateConfirm(match.currentGame, player)) {
+      reply.errorMessage = 'Confirming moves is not allowed!';
+      return false;
+    }
+    
+    var otherPlayer = (model.Match.isHost(match, player)) ? match.guest : match.host;
+    
+    console.log('CONFIRM MOVES');
+    // Check if player has won
+    if (rule.hasWon(match.currentGame.state, player)) {
+      
+      // TODO: Move ending game logic to rule. Keep only calls
+      //       sending messages to client.
+      
+      console.log('HAS NOW');
+      // Player has won the game
+      // 1. Update score
+      // 2. If score < match.length, start a new game
+      // 3. Else end match
+      
+      // 1. Update score
+      var score = rule.getGameScore(match.currentGame.state, player);
+      match.score[player.currentPieceType] += score;
+      
+      if (match.score[player.currentPieceType] >= match.length) {
+        match.isOver = true;
+      }
+      
+      if (match.isOver) {
+        // 3. End match
+        var self = this;
+        reply.sendAfter = function () {
+          self.sendMatchMessage(
+            match,
+            comm.Message.EVENT_MATCH_OVER,
+            {
+              'match': match,
+              'winner': player
+            }
+          );
+        };
+      }
+      else {
+        // 2. Start a new game
+        // NEXT: Start a new game
+        var game = model.Match.createNewGame(match, rule);
+        this.games.push(game);
+        game.hasStarted = true;
+        game.turnPlayer = otherPlayer;
+        game.turnNumber = 1;
+        
+        var self = this;
+        reply.sendAfter = function () {
+          self.sendMatchMessage(
+            match,
+            comm.Message.EVENT_GAME_OVER,
+            {
+              'match': match,
+              'winner': player
+            }
+          );
+          
+          self.sendMatchMessage(
+            match,
+            comm.Message.EVENT_GAME_RESTART,
+            {
+              'match': match,
+              'game': match.currentGame
+            }
+          );
+        };
+      }
+    }
+    else {
+      rule.nextTurn(match);
+
+      this.sendMatchMessage(
+        match,
+        comm.Message.EVENT_TURN_START,
+        {
+          'match': match
+        }
+      );
+    }
+
+    return true;
+  };
+
+  /**
+   * Get player by ID
+   * @param {number} id - Player's ID
+   * @returns {Player} - Returns player or null if not found.
+   */
+  this.getPlayerByID = function (id) {
+    console.log('Length:' + this.players.length);
+    for (var i = 0; i < this.players.length; i++) {
+      console.log(this.players[i]);
+      if (this.players[i].id == id) {
+        return this.players[i];
+      }
+    }
+    return null;
+  };
+
+  /**
+   * Get match by ID
+   * @param {number} id - Match ID
+   * @returns {Match} - Returns match or null if not found.
+   */
+  this.getMatchByID = function (id) {
+    for (var i = 0; i < this.matches.length; i++) {
+      if (this.matches[i].id == id) {
+        return this.matches[i];
+      }
+    }
+    return null;
+  };
+
+}
+
+var server = new Server();
 server.run();